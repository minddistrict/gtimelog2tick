--- conflicted
+++ resolved
@@ -449,16 +449,6 @@
             ), file=stdout)
             totals['hours'][entry.task] += entry.hours
             totals['entries'][entry.task] += 1
-<<<<<<< HEAD
-=======
-        elif action == 'error':
-            print('ERR: {start} {amount:>8.2f}: {comment}'.format(
-                start=entry.start.isoformat(timespec='minutes'),
-                amount=entry.hours,
-                comment='; '.join(resp.get('errorMessages', [])),
-            ), file=stdout)
->>>>>>> 87dad2bc
-
     if totals['hours']:
         print(file=stdout)
         print('TOTALS:', file=stdout)
