--- conflicted
+++ resolved
@@ -441,13 +441,8 @@
     ]
 
 
-<<<<<<< HEAD
 def test_gtimelog2tick__parse_timelog__3(env, mocker):
-    """It omits entries with mistakenly negative time."""
-=======
-def test_gtimelog2tick__parse_timelog__1(env, mocker):
     """It raises a DataError for an entry with negative time."""
->>>>>>> 23807495
     mocker.patch('gtimelog2tick.get_now',
                  return_value=datetime.datetime(2023, 12, 7).astimezone())
     assert env.run() is None
